from __future__ import annotations
<<<<<<< HEAD
from typing import NoReturn, Tuple
=======
from typing import Tuple, NoReturn
>>>>>>> c87be5d7
from ...base import BaseEstimator
import numpy as np
from itertools import product


class DecisionStump(BaseEstimator):
    """
    A decision stump classifier for {-1,1} labels according to the CART algorithm

    Attributes
    ----------
    self.threshold_ : float
        The threshold by which the data is split

    self.j_ : int
        The index of the feature by which to split the data

    self.sign_: int
        The label to predict for samples where the value of the j'th feature is about the threshold
    """
    def __init__(self) -> DecisionStump:
        """
        Instantiate a Decision stump classifier
        """
        super().__init__()
        self.threshold_, self.j_, self.sign_ = None, None, None

    def _fit(self, X: np.ndarray, y: np.ndarray) -> NoReturn:
        """
        fits a decision stump to the given data

        Parameters
        ----------
        X : ndarray of shape (n_samples, n_features)
            Input data to fit an estimator for

        y : ndarray of shape (n_samples, )
            Responses of input data to fit to
        """
        min_err = np.inf
        for sign, j in product([-1, 1], range(X.shape[1])):
            thr, thr_err = self._find_threshold(X[:, j], y, sign)
            if thr_err < min_err:
                self.sign_, self.threshold_, self.j_ = sign, thr, j
                min_err = thr_err

    def _predict(self, X: np.ndarray) -> np.ndarray:
        """
        Predict responses for given samples using fitted estimator

        Parameters
        ----------
        X : ndarray of shape (n_samples, n_features)
            Input data to predict responses for

        y : ndarray of shape (n_samples, )
            Responses of input data to fit to

        Returns
        -------
        responses : ndarray of shape (n_samples, )
            Predicted responses of given samples

        Notes
        -----
        Feature values strictly below threshold are predicted as `-sign` whereas values which equal
        to or above the threshold are predicted as `sign`
        """
        return self.sign_ * ((X[:, self.j_] >= self.threshold_) * 2 - 1)

    def _find_threshold(self, values: np.ndarray, labels: np.ndarray, sign: int) -> Tuple[float, float]:
        """
        Given a feature vector and labels, find a threshold by which to perform a split
        The threshold is found according to the value minimizing the misclassification
        error along this feature

        Parameters
        ----------
        values: ndarray of shape (n_samples,)
            A feature vector to find a splitting threshold for

        labels: ndarray of shape (n_samples,)
            The labels to compare against

        sign: int
            Predicted label assigned to values equal to or above threshold

        Returns
        -------
        thr: float
            Threshold by which to perform split

        thr_err: float between 0 and 1
            Misclassificaiton error of returned threshold

        Notes
        -----
        For every tested threshold, values strictly below threshold are predicted as `-sign` whereas values
        which equal to or above the threshold are predicted as `sign`
        """
        X, y = values[np.argsort(values)], labels[np.argsort(values)]
        possible_thr = np.concatenate([[-np.inf], (X[1:] + X[:-1]) / 2, [np.inf]])
        min_thr_err = np.sum([y == sign])
        losses = np.append(min_thr_err, min_thr_err - np.cumsum(y * sign))
        min_loss_idx = np.argmin(losses)
        return possible_thr[min_loss_idx], losses[min_loss_idx]

    def _loss(self, X: np.ndarray, y: np.ndarray) -> float:
        """
        Evaluate performance under misclassification loss function

        Parameters
        ----------
        X : ndarray of shape (n_samples, n_features)
            Test samples

        y : ndarray of shape (n_samples, )
            True labels of test samples

        Returns
        -------
        loss : float
            Performance under missclassification loss function
        """
        return y.size - np.count_nonzero(self.predict(X) == y)<|MERGE_RESOLUTION|>--- conflicted
+++ resolved
@@ -1,9 +1,5 @@
 from __future__ import annotations
-<<<<<<< HEAD
-from typing import NoReturn, Tuple
-=======
 from typing import Tuple, NoReturn
->>>>>>> c87be5d7
 from ...base import BaseEstimator
 import numpy as np
 from itertools import product
